--- conflicted
+++ resolved
@@ -1,8 +1,5 @@
-<<<<<<< HEAD
 mod indexing;
-=======
 mod iter;
->>>>>>> 552e7a31
 mod normal_fmt;
 mod tile;
 pub use tile::Prefab;
@@ -272,61 +269,4 @@
             self[i * 16 + column] = tile;
         }
     }
-<<<<<<< HEAD
-=======
-}
-
-impl Index<usize> for CyberGrindPattern {
-    type Output = Tile;
-    fn index(&self, index: usize) -> &Self::Output {
-        &self.tiles[index]
-    }
-}
-
-impl IndexMut<usize> for CyberGrindPattern {
-    fn index_mut(&mut self, index: usize) -> &mut Tile {
-        &mut self.tiles[index]
-    }
-}
-
-impl Index<(usize, usize)> for CyberGrindPattern {
-    type Output = Tile;
-    fn index(&self, coordinate: (usize, usize)) -> &Self::Output {
-        let index = coordinate.1 * 16 + coordinate.0;
-        &self.tiles[index]
-    }
-}
-
-impl IndexMut<(usize, usize)> for CyberGrindPattern {
-    fn index_mut(&mut self, coordinate: (usize, usize)) -> &mut Tile {
-        let index = coordinate.1 * 16 + coordinate.0;
-        &mut self.tiles[index]
-    }
-}
-
-impl Index<Range<usize>> for CyberGrindPattern {
-    type Output = [Tile];
-    fn index(&self, range: Range<usize>) -> &Self::Output {
-        &self.tiles[range]
-    }
-}
-
-impl IndexMut<Range<usize>> for CyberGrindPattern {
-    fn index_mut(&mut self, range: Range<usize>) -> &mut [Tile] {
-        &mut self.tiles[range]
-    }
-}
-
-impl Index<RangeFull> for CyberGrindPattern {
-    type Output = [Tile];
-    fn index(&self, range: RangeFull) -> &Self::Output {
-        &self.tiles[range]
-    }
-}
-
-impl IndexMut<RangeFull> for CyberGrindPattern {
-    fn index_mut(&mut self, range: RangeFull) -> &mut [Tile] {
-        &mut self.tiles[range]
-    }
->>>>>>> 552e7a31
 }